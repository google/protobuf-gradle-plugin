--- conflicted
+++ resolved
@@ -12,10 +12,7 @@
  * Unit tests for normal java and kotlin functionality.
  */
 class ProtobufJavaPluginTest extends Specification {
-<<<<<<< HEAD
-=======
   // TODO(zhangkun83): restore 3.0 once https://github.com/gradle/gradle/issues/8158 is resolved
->>>>>>> 8d0b8db5
   private static final List<String> GRADLE_VERSIONS = [/* "3.0",*/ "4.0", "4.3", "5.1"]
 
   void "testApplying java and com.google.protobuf adds corresponding task to project"() {
