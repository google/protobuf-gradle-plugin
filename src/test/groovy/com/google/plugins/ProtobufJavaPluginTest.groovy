import com.google.common.collect.ImmutableSet
import com.google.protobuf.gradle.GenerateProtoTask
import com.google.protobuf.gradle.ProtobufExtract
import org.gradle.api.Project
import org.gradle.testfixtures.ProjectBuilder
import org.gradle.testkit.runner.BuildResult
import org.gradle.testkit.runner.GradleRunner
import org.gradle.testkit.runner.TaskOutcome
import spock.lang.Specification

/**
 * Unit tests for normal java functionality.
 */
class ProtobufJavaPluginTest extends Specification {
  private static final List<String> GRADLE_VERSIONS = ["2.12", "3.0", "4.0", "4.3"]

  private Project setupBasicProject() {
    Project project = ProjectBuilder.builder().build()
    project.apply plugin:'java'
    project.apply plugin:'com.google.protobuf'
    return project
  }

  void "testApplying java and com.google.protobuf adds corresponding task to project"() {
    given: "a basic project with java and com.google.protobuf"
    Project project = setupBasicProject()

    when: "project evaluated"
    project.evaluate()

    then: "generate tasks added"
    assert project.tasks.generateProto instanceof GenerateProtoTask
    assert project.tasks.generateTestProto instanceof GenerateProtoTask

    assert project.tasks.extractIncludeProto instanceof ProtobufExtract
    assert project.tasks.extractIncludeTestProto instanceof ProtobufExtract
    assert project.tasks.extractProto instanceof ProtobufExtract
    assert project.tasks.extractTestProto instanceof ProtobufExtract
  }

  void "testCustom sourceSet should get its own GenerateProtoTask"() {
    given: "a basic project with java and com.google.protobuf"
    Project project = setupBasicProject()

    when: "adding custom sourceSet main2"
    project.sourceSets.create('main2')

    and: "project evaluated"
    project.evaluate()

    then: "tasks for main2 added"
    assert project.tasks.generateMain2Proto instanceof GenerateProtoTask

    assert project.tasks.extractIncludeMain2Proto instanceof ProtobufExtract
    assert project.tasks.extractMain2Proto instanceof ProtobufExtract
  }

  void "testProject should be successfully executed"() {
    given: "project from testProject"
    File projectDir = ProtobufPluginTestHelper.prepareTestTempDir('testProject')
    ProtobufPluginTestHelper.copyTestProject(projectDir, 'testProject')

    when: "build is invoked"
    BuildResult result = GradleRunner.create()
      .withProjectDir(projectDir)
      .withArguments('build', '--stacktrace')
      .withGradleVersion(gradleVersion)
      .forwardStdOutput(new OutputStreamWriter(System.out))
      .forwardStdError(new OutputStreamWriter(System.err))
      .withDebug(true)
      .build()

    then: "it succeed"
    result.task(":build").outcome == TaskOutcome.SUCCESS
    ['grpc', 'main', 'test'].each {
      File generatedSrcDir = new File(projectDir.path, "build/generated/source/proto/$it")
      List<File> fileList = []
      generatedSrcDir.eachFileRecurse { file ->
        if (file.path.endsWith('.java')) {
          fileList.add (file)
        }
      }
      assert fileList.size > 0
    }

    where:
    gradleVersion << GRADLE_VERSIONS
  }

  void "testProjectLite should be successfully executed"() {
    given: "project from testProjectLite"
    File projectDir = ProtobufPluginTestHelper.prepareTestTempDir('testProjectLite')
    ProtobufPluginTestHelper.copyTestProject(projectDir, 'testProjectLite')

    when: "build is invoked"
    BuildResult result = GradleRunner.create()
      .withProjectDir(projectDir)
      .withArguments('build', '--stacktrace')
      .withGradleVersion(gradleVersion)
      .forwardStdOutput(new OutputStreamWriter(System.out))
      .forwardStdError(new OutputStreamWriter(System.err))
      .withDebug(true)
      .build()

    then: "it succeed"
    result.task(":build").outcome == TaskOutcome.SUCCESS

    where:
    gradleVersion << GRADLE_VERSIONS
  }

  void "testProjectDependent should be successfully executed"() {
    given: "project from testProject & testProjectDependent"
    File mainProjectDir = ProtobufPluginTestHelper.prepareTestTempDir('testProjectDependent')
    ProtobufPluginTestHelper.copyTestProjects(mainProjectDir, 'testProject', 'testProjectDependent')

    when: "build is invoked"
    BuildResult result = GradleRunner.create()
      .withProjectDir(mainProjectDir)
      .withArguments('testProjectDependent:build', '--stacktrace')
      .withGradleVersion(gradleVersion)
      .forwardStdOutput(new OutputStreamWriter(System.out))
      .forwardStdError(new OutputStreamWriter(System.err))
      .withDebug(true)
      .build()

    then: "it succeed"
    result.task(":testProjectDependent:build").outcome == TaskOutcome.SUCCESS

    where:
    gradleVersion << GRADLE_VERSIONS
  }

  void "testProjectCustomProtoDir should be successfully executed"() {
    given: "project from testProjectCustomProtoDir"
    File projectDir = ProtobufPluginTestHelper.prepareTestTempDir('testProjectCustomProtoDir')
    ProtobufPluginTestHelper.copyTestProject(projectDir, 'testProjectCustomProtoDir', )

    when: "build is invoked"
    BuildResult result = GradleRunner.create()
      .withProjectDir(projectDir)
      .withArguments('build', '--stacktrace')
      .withGradleVersion(gradleVersion)
      .forwardStdOutput(new OutputStreamWriter(System.out))
      .forwardStdError(new OutputStreamWriter(System.err))
      .withDebug(true)
      .build()

    then: "it succeed"
    result.task(":build").outcome == TaskOutcome.SUCCESS

    where:
    gradleVersion << GRADLE_VERSIONS
  }

<<<<<<< HEAD
  void "testProjectIdea should be successfully executed"() {
    given: "project from testProjectCustomProtoDir"
    File projectDir = ProtobufPluginTestHelper.prepareTestTempDir('testProject')
    ProtobufPluginTestHelper.copyTestProject(projectDir, 'testProject', )

    when: "idea is invoked"
    // The idea plugin does not allow adding dirs that do not exist to sourceDir and testSourceDir.
    // Some of the protobuf directories are only created when 'generateProto' is executed.
    // Failure to run generateProto will result in some directories being silently ignored by
    // the idea plugin.
    GradleRunner.create()
    BuildResult result = GradleRunner.create()
      .withProjectDir(projectDir)
      .withArguments('generateProto', 'idea')
      .withGradleVersion(gradleVersion)
      .build()

    then: "it succeed"
    result.task(":idea").outcome == TaskOutcome.SUCCESS
    def imlRoot = new XmlParser().parse(projectDir.toPath().resolve("testProject.iml").toFile())
    def rootMgr = imlRoot.component.findAll {it.'@name' == 'NewModuleRootManager'}
    assert rootMgr.size() == 1
    assert rootMgr.content.sourceFolder.size() == 1

    Set<String> sourceDir = new HashSet<>()
    Set<String> testSourceDir = new HashSet<>()
    rootMgr.content.sourceFolder[0].each {
      if (Boolean.parseBoolean(it.@isTestSource)) {
        testSourceDir.add(it.@url)
      } else {
        sourceDir.add(it.@url)
      }
    }

    assert Objects.equals(
            sourceDir,
            ImmutableSet.builder()
                    .add('file://$MODULE_DIR$/src/main/java')
                    .add('file://$MODULE_DIR$/src/grpc/proto')
                    .add('file://$MODULE_DIR$/src/main/proto')
                    .add('file://$MODULE_DIR$/build/extracted-include-protos/grpc')
                    .add('file://$MODULE_DIR$/build/extracted-protos/main')
                    .add('file://$MODULE_DIR$/build/extracted-include-protos/main')
                    .add('file://$MODULE_DIR$/build/extracted-protos/grpc')
                    .build())
    assert Objects.equals(
            testSourceDir,
            ImmutableSet.builder()
                    .add('file://$MODULE_DIR$/src/test/java')
                    .add('file://$MODULE_DIR$/src/test/proto')
                    .add('file://$MODULE_DIR$/build/extracted-protos/test')
                    .add('file://$MODULE_DIR$/build/extracted-include-protos/test')
            .build())

    where:
    gradleVersion << GRADLE_VERSIONS
=======
  void "test generateCmds should split commands when limit exceeded"() {
    given: "a cmd length limit and two proto files"

    String baseCmd = "protoc"
    List<File> protoFiles = [ new File("short.proto"), new File("long_proto_name.proto") ]
    int cmdLengthLimit = 32

    when: "the commands are generated"

    List<String> cmds = GenerateProtoTask.generateCmds(baseCmd, protoFiles, cmdLengthLimit)

    then: "it splits appropriately"
    cmds.size() == 2 && cmds[0] == "protoc short.proto" && cmds[1] == "protoc long_proto_name.proto"
  }

  void "test generateCmds should not split commands when under limit"() {
    given: "a cmd length limit and two proto files"

    String baseCmd = "protoc"
    List<File> protoFiles = [ new File("short.proto"), new File("long_proto_name.proto") ]
    int cmdLengthLimit = 64

    when: "the commands are generated"

    List<String> cmds = GenerateProtoTask.generateCmds(baseCmd, protoFiles, cmdLengthLimit)

    then: "it splits appropriately"
    cmds.size() == 1 && cmds[0] == "protoc short.proto long_proto_name.proto"
  }

  void "test generateCmds should not return commands when no protos are given"() {
    given: "a cmd length limit and no proto files"

    String baseCmd = "protoc"
    List<File> protoFiles = []
    int cmdLengthLimit = 32

    when: "the commands are generated"

    List<String> cmds = GenerateProtoTask.generateCmds(baseCmd, protoFiles, cmdLengthLimit)

    then: "it returns no commands"
    cmds.isEmpty()
  }

  void "test getCmdLengthLimit returns correct limit for Windows XP"() {
    given: "Windows OS at major version 5"

    String os = "windows"
    String version = "5.0.0"

    when: "the command length limit is queried"

    int limit = GenerateProtoTask.getCmdLengthLimit(os, version)

    then: "it returns the XP limit"
    limit == GenerateProtoTask.XP_CMD_LENGTH_LIMIT
  }

  void "test getCmdLengthLimit returns correct limit for Windows Vista"() {
    given: "Windows OS at major version 6"

    String os = "Windows"
    String version = "6.0.0"

    when: "the command length limit is queried"

    int limit = GenerateProtoTask.getCmdLengthLimit(os, version)

    then: "it returns the Vista limit"
    limit == GenerateProtoTask.VISTA_CMD_LENGTH_LIMIT
  }

  void "test getCmdLengthLimit returns correct limit for non-Windows OS"() {
    given: "MacOS X at major version 10"

    String os = "Mac OS X"
    String version = "10.0.0"

    when: "the command length limit is queried"

    int limit = GenerateProtoTask.getCmdLengthLimit(os, version)

    then: "it returns maximum integer value"
    limit == Integer.MAX_VALUE
>>>>>>> 3f53c3c7
  }
}<|MERGE_RESOLUTION|>--- conflicted
+++ resolved
@@ -153,7 +153,6 @@
     gradleVersion << GRADLE_VERSIONS
   }
 
-<<<<<<< HEAD
   void "testProjectIdea should be successfully executed"() {
     given: "project from testProjectCustomProtoDir"
     File projectDir = ProtobufPluginTestHelper.prepareTestTempDir('testProject')
@@ -210,7 +209,8 @@
 
     where:
     gradleVersion << GRADLE_VERSIONS
-=======
+  }
+
   void "test generateCmds should split commands when limit exceeded"() {
     given: "a cmd length limit and two proto files"
 
@@ -296,6 +296,5 @@
 
     then: "it returns maximum integer value"
     limit == Integer.MAX_VALUE
->>>>>>> 3f53c3c7
   }
 }