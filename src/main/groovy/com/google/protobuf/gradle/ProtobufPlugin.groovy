--- conflicted
+++ resolved
@@ -263,8 +263,8 @@
       }
 
       postConfigure.add {
+        boolean isTest = Utils.isTest(sourceSet.name)
         project.plugins.withId("idea") {
-          boolean isTest = Utils.isTest(sourceSet.name)
           protoSrcDirSet.srcDirs.each { File protoDir ->
             Utils.addToIdeSources(project, isTest, protoDir, false)
           }
@@ -272,6 +272,11 @@
           Utils.addToIdeSources(project, isTest, project.files(extractIncludeProtosTask).singleFile, true)
           generateProtoTask.get().getOutputSourceDirectories().each { File outputDir ->
             Utils.addToIdeSources(project, isTest, outputDir, true)
+          }
+        }
+        project.plugins.withId("eclipse") {
+          generateProtoTask.get().getOutputSourceDirectories().each { File outputDir ->
+            Utils.addToEclipseSources(project, isTest, sourceSet.name, outputDir)
           }
         }
       }
@@ -458,50 +463,4 @@
     private String getExtractedProtosDir(String sourceSetName) {
       return "${project.buildDir}/extracted-protos/${sourceSetName}"
     }
-<<<<<<< HEAD
-
-    /**
-     * Adds proto sources and generated sources to supported IDE plugins.
-     */
-    private void addSourcesToIde(boolean isAndroid) {
-      // The generated javalite sources have lint issues. This is fixed upstream but
-      // there is still no release with the fix yet.
-      //   https://github.com/google/protobuf/pull/2823
-
-      // TODO(zpencer): add gen sources from cross project GenerateProtoTasks
-      // This is an uncommon project set up but it is possible.
-      // We must avoid using private android APIs to find subprojects that the variant depends
-      // on, such as by walking through
-      //   variant.variantData.variantDependency.compileConfiguration.allDependencies
-      // Gradle.getTaskGraph().getDependencies() should allow us to walk the task graph,
-      // but unfortunately that API is @Incubating. We can revisit it when it becomes stable.
-      // https://docs.gradle.org/4.8/javadoc/org/gradle/api/execution/
-      // TaskExecutionGraph.html#getDependencies-org.gradle.api.Task-
-
-      // TODO(zpencer): find a way to make android studio aware of the .proto files
-      // Simply adding the .proto dirs via addJavaSourceFoldersToModel does not seem to work.
-
-      if (!isAndroid) {
-        // Make the proto source dirs known to IDEs
-        project.convention.getPlugin(JavaPluginConvention).sourceSets.each { sourceSet ->
-          SourceDirectorySet protoSrcDirSet = sourceSet.extensions.getByName('proto') as SourceDirectorySet
-          protoSrcDirSet.srcDirs.each { File protoDir ->
-            Utils.addToIdeSources(project, Utils.isTest(sourceSet.name), protoDir, false)
-          }
-        }
-        // Make the extracted proto dirs known to IDEs
-        project.tasks.withType(ProtobufExtract).each { ProtobufExtract extractProtoTask ->
-          Utils.addToIdeSources(project, extractProtoTask.isTest.get(), extractProtoTask.destDir.get().asFile, true)
-        }
-        // Make the generated code dirs known to IDEs
-        project.tasks.withType(GenerateProtoTask).each { GenerateProtoTask generateProtoTask ->
-          generateProtoTask.getOutputSourceDirectories().each { File outputDir ->
-            Utils.addToIdeSources(project, generateProtoTask.isTest, outputDir, true)
-            Utils.addToEclipseSources(project, generateProtoTask.isTest, generateProtoTask.sourceSet.name, outputDir)
-          }
-        }
-      }
-    }
-=======
->>>>>>> 955c1701
 }