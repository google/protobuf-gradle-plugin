/*
 * Original work copyright (c) 2015, Alex Antonov. All rights reserved.
 * Modified work copyright (c) 2015, Google Inc. All rights reserved.
 *
 * Redistribution and use in source and binary forms, with or without
 * modification, are permitted provided that the following conditions are met:
 *
 * 1. Redistributions of source code must retain the above copyright notice, this
 * list of conditions and the following disclaimer.
 *
 * 2. Redistributions in binary form must reproduce the above copyright notice,
 * this list of conditions and the following disclaimer in the documentation
 * and/or other materials provided with the distribution.
 *
 * 3. Neither the name of the copyright holder nor the names of its contributors
 * may be used to endorse or promote products derived from this software without
 * specific prior written permission.
 *
 * THIS SOFTWARE IS PROVIDED BY THE COPYRIGHT HOLDERS AND CONTRIBUTORS "AS IS" AND
 * ANY EXPRESS OR IMPLIED WARRANTIES, INCLUDING, BUT NOT LIMITED TO, THE IMPLIED
 * WARRANTIES OF MERCHANTABILITY AND FITNESS FOR A PARTICULAR PURPOSE ARE
 * DISCLAIMED. IN NO EVENT SHALL THE COPYRIGHT HOLDER OR CONTRIBUTORS BE LIABLE
 * FOR ANY DIRECT, INDIRECT, INCIDENTAL, SPECIAL, EXEMPLARY, OR CONSEQUENTIAL
 * DAMAGES (INCLUDING, BUT NOT LIMITED TO, PROCUREMENT OF SUBSTITUTE GOODS OR
 * SERVICES; LOSS OF USE, DATA, OR PROFITS; OR BUSINESS INTERRUPTION) HOWEVER
 * CAUSED AND ON ANY THEORY OF LIABILITY, WHETHER IN CONTRACT, STRICT LIABILITY,
 * OR TORT (INCLUDING NEGLIGENCE OR OTHERWISE) ARISING IN ANY WAY OUT OF THE USE
 * OF THIS SOFTWARE, EVEN IF ADVISED OF THE POSSIBILITY OF SUCH DAMAGE.
 */
package com.google.protobuf.gradle

import com.android.build.gradle.api.BaseVariant
import com.android.build.gradle.api.TestVariant
import com.android.build.gradle.api.UnitTestVariant
import com.android.builder.model.SourceProvider
import com.google.protobuf.gradle.internal.DefaultProtoSourceSet
import com.google.protobuf.gradle.internal.ProjectExt
import com.google.protobuf.gradle.tasks.ProtoSourceSet
import groovy.transform.CompileStatic
import groovy.transform.TypeChecked
import groovy.transform.TypeCheckingMode
import org.gradle.api.Action
import org.gradle.api.GradleException
import org.gradle.api.NamedDomainObjectContainer
import org.gradle.api.Plugin
import org.gradle.api.Project
import org.gradle.api.artifacts.Configuration
import org.gradle.api.artifacts.type.ArtifactTypeDefinition
import org.gradle.api.attributes.LibraryElements
import org.gradle.api.attributes.Usage
import org.gradle.api.file.CopySpec
import org.gradle.api.file.FileCollection
import org.gradle.api.file.SourceDirectorySet
import org.gradle.api.internal.artifacts.ArtifactAttributes
import org.gradle.api.plugins.AppliedPlugin
import org.gradle.api.provider.Provider
import org.gradle.api.tasks.SourceSet
import org.gradle.api.tasks.SourceTask
import org.gradle.language.jvm.tasks.ProcessResources
import org.gradle.util.GradleVersion

/**
 * The main class for the protobuf plugin.
 */
@CompileStatic
class ProtobufPlugin implements Plugin<Project> {
    // any one of these plugins should be sufficient to proceed with applying this plugin
    private static final List<String> PREREQ_PLUGIN_OPTIONS = [
            'java',
            'java-library',
            'com.android.application',
            'com.android.feature',
            'com.android.library',
            'android',
            'android-library',
    ]

    private Project project
    private ProtobufExtension protobufExtension
    private boolean wasApplied = false

    void apply(final Project project) {
      if (GradleVersion.current() < GradleVersion.version("5.6")) {
        throw new GradleException(
          "Gradle version is ${project.gradle.gradleVersion}. Minimum supported version is 5.6")
      }

      this.protobufExtension = project.extensions.create("protobuf", ProtobufExtension, project)

      this.project = project

      // Provides the osdetector extension
      project.apply([plugin:com.google.gradle.osdetector.OsDetectorPlugin])

        // At least one of the prerequisite plugins must by applied before this plugin can be applied, so
        // we will use the PluginManager.withPlugin() callback mechanism to delay applying this plugin until
        // after that has been achieved. If project evaluation completes before one of the prerequisite plugins
        // has been applied then we will assume that none of prerequisite plugins were specified and we will
        // throw an Exception to alert the user of this configuration issue.
        Action<? super AppliedPlugin> applyWithPrerequisitePlugin = { AppliedPlugin prerequisitePlugin ->
          if (wasApplied) {
            project.logger.info('The com.google.protobuf plugin was already applied to the project: ' + project.path
                + ' and will not be applied again after plugin: ' + prerequisitePlugin.id)
          } else {
            wasApplied = true

            doApply()
          }
        }

        PREREQ_PLUGIN_OPTIONS.each { pluginName ->
          project.pluginManager.withPlugin(pluginName, applyWithPrerequisitePlugin)
        }

        project.afterEvaluate {
          if (!wasApplied) {
            throw new GradleException('The com.google.protobuf plugin could not be applied during project evaluation.'
                + ' The Java plugin or one of the Android plugins must be applied to the project first.')
          }
        }
    }

    @TypeChecked(TypeCheckingMode.SKIP) // Don't depend on AGP
    private void doApply() {
        boolean isAndroid = Utils.isAndroidProject(project)
        // Java projects will extract included protos from a 'compileProtoPath'
        // configuration of each source set, while Android projects will
        // extract included protos from {@code variant.compileConfiguration}
        // of each variant.
        Collection<Closure> postConfigure = []
        if (isAndroid) {
          project.android.sourceSets.configureEach { sourceSet ->
            ProtoSourceSet protoSourceSet = protobufExtension.sourceSets.create(sourceSet.name)
            addSourceSetExtension(sourceSet, protoSourceSet)
            Configuration protobufConfig = createProtobufConfiguration(protoSourceSet)
            setupExtractProtosTask(protoSourceSet, protobufConfig)
          }

          NamedDomainObjectContainer<ProtoSourceSet> variantSourceSets =
            project.objects.domainObjectContainer(ProtoSourceSet) { String name ->
              new DefaultProtoSourceSet(name, project.objects)
            }
          ProjectExt.forEachVariant(this.project) { BaseVariant variant ->
            addTasksForVariant(variant, variantSourceSets, postConfigure)
          }
        } else {
          project.sourceSets.configureEach { sourceSet ->
            ProtoSourceSet protoSourceSet = protobufExtension.sourceSets.create(sourceSet.name)
            addSourceSetExtension(sourceSet, protoSourceSet)
            Configuration protobufConfig = createProtobufConfiguration(protoSourceSet)
            Configuration compileProtoPath = createCompileProtoPathConfiguration(protoSourceSet)
            addTasksForSourceSet(sourceSet, protoSourceSet, protobufConfig, compileProtoPath, postConfigure)
          }
        }
        project.afterEvaluate {
          this.protobufExtension.configureTasks()
          // Disallow user configuration outside the config closures, because the operations just
          // after the doneConfig() loop over the generated outputs and will be out-of-date if
          // plugin output is added after this point.
          this.protobufExtension.generateProtoTasks.all().configureEach { it.doneConfig() }
          postConfigure.each { it.call() }
          // protoc and codegen plugin configuration may change through the protobuf{}
          // block. Only at this point the configuration has been finalized.
          project.protobuf.tools.resolve(project)
        }
    }

    /**
     * Creates a 'protobuf' configuration for the given source set. The build author can
     * configure dependencies for it. The extract-protos task of each source set will
     * extract protobuf files from dependencies in this configuration.
     */
    private Configuration createProtobufConfiguration(ProtoSourceSet protoSourceSet) {
      String protobufConfigName = Utils.getConfigName(protoSourceSet.name, 'protobuf')
      return project.configurations.create(protobufConfigName) { Configuration it ->
        it.visible = false
        it.transitive = true
      }
    }

    /**
     * Creates an internal 'compileProtoPath' configuration for the given source set that extends
     * compilation configurations as a bucket of dependencies with resources attribute.
     * The extract-include-protos task of each source set will extract protobuf files from
     * resolved dependencies in this configuration.
     *
     * <p> For Java projects only.
     * <p> This works around 'java-library' plugin not exposing resources to consumers for compilation.
     */
    private Configuration createCompileProtoPathConfiguration(ProtoSourceSet protoSourceSet) {
      String compileProtoConfigName = Utils.getConfigName(protoSourceSet.name, 'compileProtoPath')
      Configuration compileConfig =
              project.configurations.getByName(Utils.getConfigName(protoSourceSet.name, 'compileOnly'))
      Configuration implementationConfig =
              project.configurations.getByName(Utils.getConfigName(protoSourceSet.name, 'implementation'))
      return project.configurations.create(compileProtoConfigName) { Configuration it ->
          it.visible = false
          it.transitive = true
          it.extendsFrom = [compileConfig, implementationConfig]
          it.canBeConsumed = false
          it.getAttributes()
                // Variant attributes are not inherited. Setting it too loosely can
                // result in ambiguous variant selection errors.
                // CompileProtoPath only need proto files from dependency's resources.
                // LibraryElement "resources" is compatible with "jar" (if a "resources" variant is
                // not found, the "jar" variant will be used).
                .attribute(
                        LibraryElements.LIBRARY_ELEMENTS_ATTRIBUTE,
                        project.getObjects().named(LibraryElements, LibraryElements.RESOURCES))
                // Although variants with any usage has proto files, not setting usage attribute
                // can result in ambiguous variant selection if the producer provides multiple
                // variants with different usage attribute.
                // Preserve the usage attribute from CompileOnly and Implementation.
                .attribute(
                        Usage.USAGE_ATTRIBUTE,
                        project.getObjects().named(Usage, Usage.JAVA_RUNTIME))
      }
    }

    /**
     * Adds the proto extension to the SourceSet, e.g., it creates
     * sourceSets.main.proto and sourceSets.test.proto.
     */
    @TypeChecked(TypeCheckingMode.SKIP) // Don't depend on AGP
    private SourceDirectorySet addSourceSetExtension(Object sourceSet, ProtoSourceSet protoSourceSet) {
      String name = sourceSet.name
      SourceDirectorySet sds = protoSourceSet.proto
      sourceSet.extensions.add('proto', sds)
      sds.srcDir("src/${name}/proto")
      sds.include("**/*.proto")
      return sds
    }

    /**
     * Creates Protobuf tasks for a sourceSet in a Java project.
     */
    private void addTasksForSourceSet(
        SourceSet sourceSet, ProtoSourceSet protoSourceSet, Configuration protobufConfig,
        Configuration compileProtoPath, Collection<Closure> postConfigure) {
      Provider<ProtobufExtract> extractProtosTask = setupExtractProtosTask(protoSourceSet, protobufConfig)

      Provider<ProtobufExtract> extractIncludeProtosTask = setupExtractIncludeProtosTask(
        protoSourceSet, compileProtoPath)

      // Make protos in 'test' sourceSet able to import protos from the 'main' sourceSet.
      // Pass include proto files from main to test.
      if (Utils.isTest(sourceSet.name)) {
        protoSourceSet.includesFrom(protobufExtension.sourceSets.getByName("main"))
      }

      Provider<GenerateProtoTask> generateProtoTask = addGenerateProtoTask(protoSourceSet) {
        it.sourceSet = sourceSet
        it.doneInitializing()
        it.builtins.maybeCreate("java")
      }

      sourceSet.java.srcDirs(protoSourceSet.output)

      // Include source proto files in the compiled archive, so that proto files from
      // dependent projects can import them.
      project.tasks.named(sourceSet.getTaskName('process', 'resources'), ProcessResources).configure {
        it.from(protoSourceSet.proto) { CopySpec cs ->
          cs.include '**/*.proto'
        }
      }

      postConfigure.add {
        project.plugins.withId("eclipse") {
          // This is required because the intellij/eclipse plugin does not allow adding source directories
          // that do not exist. The intellij/eclipse config files should be valid from the start.
          generateProtoTask.get().getOutputSourceDirectories().each { File outputDir ->
            outputDir.mkdirs()
          }
        }

        project.plugins.withId("idea") {
          boolean isTest = Utils.isTest(sourceSet.name)
          protoSourceSet.proto.srcDirs.each { File protoDir ->
            Utils.addToIdeSources(project, isTest, protoDir, false)
          }
          Utils.addToIdeSources(project, isTest, project.files(extractProtosTask).singleFile, true)
          Utils.addToIdeSources(project, isTest, project.files(extractIncludeProtosTask).singleFile, true)
          generateProtoTask.get().getOutputSourceDirectories().each { File outputDir ->
            Utils.addToIdeSources(project, isTest, outputDir, true)
          }
        }
      }
    }

    /**
     * Creates Protobuf tasks for a variant in an Android project.
     */
    @TypeChecked(TypeCheckingMode.SKIP) // Don't depend on AGP
    private void addTasksForVariant(
      Object variant,
      NamedDomainObjectContainer<ProtoSourceSet> variantSourceSets,
      Collection<Closure> postConfigure
    ) {
      Boolean isTestVariant = variant instanceof TestVariant || variant instanceof UnitTestVariant
      ProtoSourceSet variantSourceSet = variantSourceSets.create(variant.name)

      // ExtractIncludeProto task, one per variant (compilation unit).
      // Proto definitions from an AAR dependencies are in its JAR resources.
      FileCollection classPathConfig = variant.compileConfiguration.incoming.artifactView {
        attributes.attribute(
          ArtifactAttributes.ARTIFACT_FORMAT,
          ArtifactTypeDefinition.JAR_TYPE
        )
      }.files

      // Make protos in 'test' variant able to import protos from the 'main' variant.
      // Pass include proto files from main to test.
      if (variant instanceof TestVariant || variant instanceof UnitTestVariant) {
        postConfigure.add {
          variantSourceSet.includesFrom(protobufExtension.sourceSets.getByName("main"))
          variantSourceSet.includesFrom(variantSourceSets.getByName(variant.testedVariant.name))
        }
      }

      setupExtractIncludeProtosTask(variantSourceSet, classPathConfig)

      // GenerateProto task, one per variant (compilation unit).
      variant.sourceSets.each { SourceProvider sourceProvider ->
        variantSourceSet.extendsFrom(protobufExtension.sourceSets.getByName(sourceProvider.name))
      }

      Provider<GenerateProtoTask> generateProtoTask = addGenerateProtoTask(variantSourceSet) {
        it.setVariant(variant, isTestVariant)
        it.flavors = variant.productFlavors.collect { it.name }
        if (variant.hasProperty('buildType')) {
          it.buildType = variant.buildType.name
        }
        it.doneInitializing()
      }

      if (project.android.hasProperty('libraryVariants')) {
          // Include source proto files in the compiled archive, so that proto files from
          // dependent projects can import them.
          variant.getProcessJavaResourcesProvider().configure {
            it.from(variantSourceSet.proto) {
              include '**/*.proto'
            }
          }
      }
      postConfigure.add {
        // This cannot be called once task execution has started.
        variant.registerJavaGeneratingTask(generateProtoTask.get(), generateProtoTask.get().outputSourceDirectories)

        project.plugins.withId("org.jetbrains.kotlin.android") {
          project.afterEvaluate {
            String compileKotlinTaskName = Utils.getKotlinAndroidCompileTaskName(project, variant.name)
            project.tasks.named(compileKotlinTaskName, SourceTask) { SourceTask task ->
              task.dependsOn(generateProtoTask)
              task.source(generateProtoTask.get().outputSourceDirectories)
            }
          }
        }
      }
    }

    /**
     * Adds a task to run protoc and compile all proto source files for a sourceSet or variant.
     *
     * @param sourceSetOrVariantName the name of the sourceSet (Java) or
     * variant (Android) that this task will run for.
     *
     * @param sourceSets the sourceSets that contains the proto files to be
     * compiled. For Java it's the sourceSet that sourceSetOrVariantName stands
     * for; for Android it's the collection of sourceSets that the variant includes.
     */
    private Provider<GenerateProtoTask> addGenerateProtoTask(
<<<<<<< HEAD
        String sourceSetOrVariantName,
        SourceDirectorySet protoSourceSet,
        FileCollection extractProtosDirs,
        Provider<ProtobufExtract> extractIncludeProtosTask,
        Action<GenerateProtoTask> configureAction) {
      String generateProtoTaskName = 'generate' +
          Utils.getSourceSetSubstringForTaskNames(sourceSetOrVariantName) + 'Proto'
      String defaultGeneratedFilesBaseDir = protobufExtension.defaultGeneratedFilesBaseDir
      Provider<String> generatedFilesBaseDirProvider = protobufExtension.generatedFilesBaseDirProperty
      return project.tasks.register(generateProtoTaskName, GenerateProtoTask) {
        CopyActionFacade copyActionFacade = CopyActionFacade.Loader.create(it.project, it.objectFactory)
        it.description = "Compiles Proto source for '${sourceSetOrVariantName}'".toString()
        it.outputBaseDir = project.providers.provider {
          "${defaultGeneratedFilesBaseDir}/${sourceSetOrVariantName}".toString()
        }
        it.addSourceDirs(protoSourceSet)
        it.addIncludeDir(protoSourceSet.sourceDirectories)
        it.addSourceDirs(extractProtosDirs)
        it.addIncludeDir(extractProtosDirs)
        it.addIncludeDir(project.files(extractIncludeProtosTask))
        it.doLast { task ->
          String generatedFilesBaseDir = generatedFilesBaseDirProvider.get()
          if (generatedFilesBaseDir == defaultGeneratedFilesBaseDir) {
            return
          }
          // Purposefully don't wire this up to outputs, as it can be mixed with other files.
          copyActionFacade.copy { CopySpec spec ->
            spec.includeEmptyDirs = false
            spec.from(it.outputBaseDir)
            spec.into("${generatedFilesBaseDir}/${sourceSetOrVariantName}")
          }
        }
=======
        ProtoSourceSet protoSourceSet,
        Action<GenerateProtoTask> configureAction
    ) {
      String sourceSetName = protoSourceSet.name
      String taskName = 'generate' + Utils.getSourceSetSubstringForTaskNames(sourceSetName) + 'Proto'
      Provider<String> outDir = project.providers.provider {
        "${this.protobufExtension.generatedFilesBaseDir}/${sourceSetName}".toString()
      }
      Provider<GenerateProtoTask> task = project.tasks.register(taskName, GenerateProtoTask) {
        it.description = "Compiles Proto source for '${sourceSetName}'".toString()
        it.outputBaseDir = outDir
        it.addSourceDirs(protoSourceSet.proto)
        it.addIncludeDir(protoSourceSet.proto.sourceDirectories)
        it.addIncludeDir(protoSourceSet.includeProtoDirs)
>>>>>>> 2fbe1795
        configureAction.execute(it)
      }
      protoSourceSet.output.from(task.map { GenerateProtoTask it -> it.outputSourceDirectories })
      return task
    }

    /**
     * Sets up a task to extract protos from protobuf dependencies. They are
     * treated as sources and will be compiled.
     *
     * <p>This task is per-sourceSet, for both Java and Android. In Android a
     * variant may have multiple sourceSets, each of these sourceSets will have
     * its own extraction task.
     */
    private Provider<ProtobufExtract> setupExtractProtosTask(
      ProtoSourceSet protoSourceSet,
      Configuration protobufConfig
    ) {
      String sourceSetName = protoSourceSet.name
      String taskName = getExtractProtosTaskName(sourceSetName)
      Provider<ProtobufExtract> task = project.tasks.register(taskName, ProtobufExtract) {
        it.description = "Extracts proto files/dependencies specified by 'protobuf' configuration"
        it.destDir.set(getExtractedProtosDir(sourceSetName) as File)
        it.inputFiles.from(protobufConfig)
      }
      protoSourceSet.proto.srcDir(task)
      return task
    }

    private String getExtractProtosTaskName(String sourceSetName) {
      return 'extract' + Utils.getSourceSetSubstringForTaskNames(sourceSetName) + 'Proto'
    }

    /**
     * Sets up a task to extract protos from compile dependencies of a sourceSet, Those are needed
     * for imports in proto files, but they won't be compiled since they have already been compiled
     * in their own projects or artifacts.
     *
     * <p>This task is per-sourceSet for both Java and per variant for Android.
     */
    private Provider<ProtobufExtract> setupExtractIncludeProtosTask(
        ProtoSourceSet protoSourceSet,
        FileCollection archives
    ) {
      String taskName = 'extractInclude' + Utils.getSourceSetSubstringForTaskNames(protoSourceSet.name) + 'Proto'
      Provider<ProtobufExtract> task = project.tasks.register(taskName, ProtobufExtract) {
        it.description = "Extracts proto files from compile dependencies for includes"
        it.destDir.set(getExtractedIncludeProtosDir(protoSourceSet.name) as File)
        it.inputFiles.from(archives)
      }
      protoSourceSet.includeProtoDirs.from(task)
      return task
    }

    private String getExtractedIncludeProtosDir(String sourceSetName) {
      return "${project.buildDir}/extracted-include-protos/${sourceSetName}"
    }

    private String getExtractedProtosDir(String sourceSetName) {
      return "${project.buildDir}/extracted-protos/${sourceSetName}"
    }
}<|MERGE_RESOLUTION|>--- conflicted
+++ resolved
@@ -369,55 +369,34 @@
      * for; for Android it's the collection of sourceSets that the variant includes.
      */
     private Provider<GenerateProtoTask> addGenerateProtoTask(
-<<<<<<< HEAD
-        String sourceSetOrVariantName,
-        SourceDirectorySet protoSourceSet,
-        FileCollection extractProtosDirs,
-        Provider<ProtobufExtract> extractIncludeProtosTask,
-        Action<GenerateProtoTask> configureAction) {
-      String generateProtoTaskName = 'generate' +
-          Utils.getSourceSetSubstringForTaskNames(sourceSetOrVariantName) + 'Proto'
-      String defaultGeneratedFilesBaseDir = protobufExtension.defaultGeneratedFilesBaseDir
-      Provider<String> generatedFilesBaseDirProvider = protobufExtension.generatedFilesBaseDirProperty
-      return project.tasks.register(generateProtoTaskName, GenerateProtoTask) {
-        CopyActionFacade copyActionFacade = CopyActionFacade.Loader.create(it.project, it.objectFactory)
-        it.description = "Compiles Proto source for '${sourceSetOrVariantName}'".toString()
-        it.outputBaseDir = project.providers.provider {
-          "${defaultGeneratedFilesBaseDir}/${sourceSetOrVariantName}".toString()
-        }
-        it.addSourceDirs(protoSourceSet)
-        it.addIncludeDir(protoSourceSet.sourceDirectories)
-        it.addSourceDirs(extractProtosDirs)
-        it.addIncludeDir(extractProtosDirs)
-        it.addIncludeDir(project.files(extractIncludeProtosTask))
-        it.doLast { task ->
-          String generatedFilesBaseDir = generatedFilesBaseDirProvider.get()
-          if (generatedFilesBaseDir == defaultGeneratedFilesBaseDir) {
-            return
-          }
-          // Purposefully don't wire this up to outputs, as it can be mixed with other files.
-          copyActionFacade.copy { CopySpec spec ->
-            spec.includeEmptyDirs = false
-            spec.from(it.outputBaseDir)
-            spec.into("${generatedFilesBaseDir}/${sourceSetOrVariantName}")
-          }
-        }
-=======
         ProtoSourceSet protoSourceSet,
         Action<GenerateProtoTask> configureAction
     ) {
       String sourceSetName = protoSourceSet.name
       String taskName = 'generate' + Utils.getSourceSetSubstringForTaskNames(sourceSetName) + 'Proto'
-      Provider<String> outDir = project.providers.provider {
-        "${this.protobufExtension.generatedFilesBaseDir}/${sourceSetName}".toString()
-      }
+      String defaultGeneratedFilesBaseDir = protobufExtension.defaultGeneratedFilesBaseDir
+      Provider<String> generatedFilesBaseDirProvider = protobufExtension.generatedFilesBaseDirProperty
       Provider<GenerateProtoTask> task = project.tasks.register(taskName, GenerateProtoTask) {
+        CopyActionFacade copyActionFacade = CopyActionFacade.Loader.create(it.project, it.objectFactory)
         it.description = "Compiles Proto source for '${sourceSetName}'".toString()
-        it.outputBaseDir = outDir
+        it.outputBaseDir = project.providers.provider {
+          "${defaultGeneratedFilesBaseDir}/${sourceSetName}".toString()
+        }
         it.addSourceDirs(protoSourceSet.proto)
         it.addIncludeDir(protoSourceSet.proto.sourceDirectories)
         it.addIncludeDir(protoSourceSet.includeProtoDirs)
->>>>>>> 2fbe1795
+        it.doLast { task ->
+          String generatedFilesBaseDir = generatedFilesBaseDirProvider.get()
+          if (generatedFilesBaseDir == defaultGeneratedFilesBaseDir) {
+            return
+          }
+          // Purposefully don't wire this up to outputs, as it can be mixed with other files.
+          copyActionFacade.copy { CopySpec spec ->
+            spec.includeEmptyDirs = false
+            spec.from(it.outputBaseDir)
+            spec.into("${generatedFilesBaseDir}/${sourceSetName}")
+          }
+        }
         configureAction.execute(it)
       }
       protoSourceSet.output.from(task.map { GenerateProtoTask it -> it.outputSourceDirectories })
