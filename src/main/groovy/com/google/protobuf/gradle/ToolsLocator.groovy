/*
 * Copyright (c) 2015, Google Inc. All rights reserved.
 *
 * Redistribution and use in source and binary forms, with or without
 * modification, are permitted provided that the following conditions are met:
 *
 * 1. Redistributions of source code must retain the above copyright notice, this
 * list of conditions and the following disclaimer.
 *
 * 2. Redistributions in binary form must reproduce the above copyright notice,
 * this list of conditions and the following disclaimer in the documentation
 * and/or other materials provided with the distribution.
 *
 * 3. Neither the name of the copyright holder nor the names of its contributors
 * may be used to endorse or promote products derived from this software without
 * specific prior written permission.
 *
 * THIS SOFTWARE IS PROVIDED BY THE COPYRIGHT HOLDERS AND CONTRIBUTORS "AS IS" AND
 * ANY EXPRESS OR IMPLIED WARRANTIES, INCLUDING, BUT NOT LIMITED TO, THE IMPLIED
 * WARRANTIES OF MERCHANTABILITY AND FITNESS FOR A PARTICULAR PURPOSE ARE
 * DISCLAIMED. IN NO EVENT SHALL THE COPYRIGHT HOLDER OR CONTRIBUTORS BE LIABLE
 * FOR ANY DIRECT, INDIRECT, INCIDENTAL, SPECIAL, EXEMPLARY, OR CONSEQUENTIAL
 * DAMAGES (INCLUDING, BUT NOT LIMITED TO, PROCUREMENT OF SUBSTITUTE GOODS OR
 * SERVICES; LOSS OF USE, DATA, OR PROFITS; OR BUSINESS INTERRUPTION) HOWEVER
 * CAUSED AND ON ANY THEORY OF LIABILITY, WHETHER IN CONTRACT, STRICT LIABILITY,
 * OR TORT (INCLUDING NEGLIGENCE OR OTHERWISE) ARISING IN ANY WAY OUT OF THE USE
 * OF THIS SOFTWARE, EVEN IF ADVISED OF THE POSSIBILITY OF SUCH DAMAGE.
 */
package com.google.protobuf.gradle

import org.gradle.api.GradleException
import org.gradle.api.NamedDomainObjectContainer
import org.gradle.api.Project
import org.gradle.api.artifacts.Configuration
import org.gradle.api.artifacts.Dependency

/**
 * Holds locations of all external executables, i.e., protoc and plugins.
 */
class ToolsLocator {

  private final Project project
  private final ExecutableLocator protoc
  private final NamedDomainObjectContainer<ExecutableLocator> plugins

  ToolsLocator(Project project) {
    this.project = project
    protoc = new ExecutableLocator('protoc')
    plugins = project.container(ExecutableLocator)
  }

  /**
   * For every ExecutableLocator that points to an artifact spec: creates a
   * project configuration dependency for that artifact, registers the
   * configuration dependency as an input dependency with the specified tasks,
   * and adds a doFirst {} block to the specified tasks which resolves the
   * spec, downloads the artifact, and point to the local path.
   */
  void registerTaskDependencies(Collection<GenerateProtoTask> protoTasks) {
    if (protoc.artifact != null) {
      registerDependencyWithTasks(protoc, protoTasks)
    } else if (protoc.path == null) {
      protoc.path = 'protoc'
    }
    for (ExecutableLocator pluginLocator in plugins) {
      if (pluginLocator.artifact != null) {
        registerDependencyWithTasks(pluginLocator, protoTasks)
      } else if (pluginLocator.path == null) {
        pluginLocator.path = "protoc-gen-${pluginLocator.name}"
      }
    }
  }

  void registerDependencyWithTasks(ExecutableLocator locator, Collection<GenerateProtoTask> protoTasks) {
    // create a project configuration dependency for the artifact
    Configuration config = project.configurations.create("protobufToolsLocator_${locator.name}") {
      visible = false
      transitive = false
      extendsFrom = []
    }
    String groupId, artifact, version, classifier, extension
    (groupId, artifact, version, classifier, extension) = artifactParts(locator.artifact)
    Map<String, String> notation = [
<<<<<<< HEAD
            group: groupId,
            name: artifact,
            version: version,
            classifier: classifier ?: project.osdetector.classifier,
            ext: extension ?: 'exe',
=======
            group:groupId,
            name:artifact,
            version:version,
            classifier:project.osdetector.classifier,
            ext:'exe',
>>>>>>> ec8f3f90
    ]
    Dependency dep = project.dependencies.add(config.name, notation)

    for (GenerateProtoTask protoTask in protoTasks) {
      if (protoc.is(locator) || protoTask.hasPlugin(locator.name)) {
        // register the configuration dependency as a task input
        protoTask.inputs.files(config)

        protoTask.doFirst {
          if (locator.path == null) {
            project.logger.info("Resolving artifact: ${notation}")
            File file = config.fileCollection(dep).singleFile
            if (!file.canExecute() && !file.setExecutable(true)) {
              throw new GradleException("Cannot set ${file} as executable")
            }
            project.logger.info("Resolved artifact: ${file}")
            locator.path = file.path
          }
        }
      }
    }
  }

  static List<String> artifactParts(String artifactCoordinate) {
    final String validNameRegex = '[+-.0-9A-Z_a-z]+'
    final String groupRegex = validNameRegex
    final String nameRegex = validNameRegex
    final String versionRegex = validNameRegex
    final String classifierRegex = validNameRegex
    final String extensionRegex = validNameRegex

    ((artifactCoordinate =~ /(${groupRegex}):(${nameRegex}):(${versionRegex})(:${classifierRegex})?(@${extensionRegex})?/)[0]
        .tail().collect {
          it?.replaceFirst(/^[:@]/, '') // remove the leading character from the classifier and extension parts
        })
  }
}<|MERGE_RESOLUTION|>--- conflicted
+++ resolved
@@ -81,19 +81,11 @@
     String groupId, artifact, version, classifier, extension
     (groupId, artifact, version, classifier, extension) = artifactParts(locator.artifact)
     Map<String, String> notation = [
-<<<<<<< HEAD
-            group: groupId,
-            name: artifact,
-            version: version,
-            classifier: classifier ?: project.osdetector.classifier,
-            ext: extension ?: 'exe',
-=======
             group:groupId,
             name:artifact,
             version:version,
-            classifier:project.osdetector.classifier,
-            ext:'exe',
->>>>>>> ec8f3f90
+            classifier:classifier ?: project.osdetector.classifier,
+            ext:extension ?: 'exe',
     ]
     Dependency dep = project.dependencies.add(config.name, notation)
 
