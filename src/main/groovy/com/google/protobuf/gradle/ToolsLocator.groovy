--- conflicted
+++ resolved
@@ -79,25 +79,15 @@
       transitive = false
       extendsFrom = []
     }
-<<<<<<< HEAD
-    def groupId, artifact, version, classifier, extension
+    String groupId, artifact, version, classifier, extension
     (groupId, artifact, version, classifier, extension) = artifactParts(locator.artifact)
-    def notation = [group: groupId,
-                    name: artifact,
-                    version: version,
-                    classifier: classifier ?: project.osdetector.classifier,
-                    ext: extension ?: 'exe']
-=======
-    String groupId, artifact, version
-    (groupId, artifact, version) = locator.artifact.split(":")
     Map<String, String> notation = [
             group: groupId,
             name: artifact,
             version: version,
-            classifier: project.osdetector.classifier,
-            ext: 'exe',
+            classifier: classifier ?: project.osdetector.classifier,
+            ext: extension ?: 'exe',
     ]
->>>>>>> ec9f0b57
     Dependency dep = project.dependencies.add(config.name, notation)
 
     for (GenerateProtoTask protoTask in protoTasks) {
