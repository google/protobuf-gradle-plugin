/*
 * Copyright (c) 2015, Google Inc. All rights reserved.
 *
 * Redistribution and use in source and binary forms, with or without
 * modification, are permitted provided that the following conditions are met:
 *
 * 1. Redistributions of source code must retain the above copyright notice, this
 * list of conditions and the following disclaimer.
 *
 * 2. Redistributions in binary form must reproduce the above copyright notice,
 * this list of conditions and the following disclaimer in the documentation
 * and/or other materials provided with the distribution.
 *
 * 3. Neither the name of the copyright holder nor the names of its contributors
 * may be used to endorse or promote products derived from this software without
 * specific prior written permission.
 *
 * THIS SOFTWARE IS PROVIDED BY THE COPYRIGHT HOLDERS AND CONTRIBUTORS "AS IS" AND
 * ANY EXPRESS OR IMPLIED WARRANTIES, INCLUDING, BUT NOT LIMITED TO, THE IMPLIED
 * WARRANTIES OF MERCHANTABILITY AND FITNESS FOR A PARTICULAR PURPOSE ARE
 * DISCLAIMED. IN NO EVENT SHALL THE COPYRIGHT HOLDER OR CONTRIBUTORS BE LIABLE
 * FOR ANY DIRECT, INDIRECT, INCIDENTAL, SPECIAL, EXEMPLARY, OR CONSEQUENTIAL
 * DAMAGES (INCLUDING, BUT NOT LIMITED TO, PROCUREMENT OF SUBSTITUTE GOODS OR
 * SERVICES; LOSS OF USE, DATA, OR PROFITS; OR BUSINESS INTERRUPTION) HOWEVER
 * CAUSED AND ON ANY THEORY OF LIABILITY, WHETHER IN CONTRACT, STRICT LIABILITY,
 * OR TORT (INCLUDING NEGLIGENCE OR OTHERWISE) ARISING IN ANY WAY OUT OF THE USE
 * OF THIS SOFTWARE, EVEN IF ADVISED OF THE POSSIBILITY OF SUCH DAMAGE.
 */
package com.google.protobuf.gradle

import groovy.transform.CompileStatic
import org.gradle.api.Project
import org.gradle.api.file.ConfigurableFileCollection
import org.gradle.api.tasks.SourceSet
<<<<<<< HEAD
=======
import org.gradle.plugins.ide.idea.GenerateIdeaModule
import org.gradle.plugins.ide.idea.model.IdeaModel
import org.gradle.util.GradleVersion
>>>>>>> d6f7cffc

/**
 * Utility classes.
 */
@CompileStatic
class Utils {
  private static final GradleVersion GRADLE_7_4 = GradleVersion.version("7.4")

  /**
   * Returns the conventional name of a configuration for a sourceSet
   */
  static String getConfigName(String sourceSetName, String type) {
    // same as DefaultSourceSet.configurationNameOf
    return sourceSetName == SourceSet.MAIN_SOURCE_SET_NAME
        ? type : sourceSetName + type.capitalize()
  }

  /**
   * Returns the conventional substring that represents the sourceSet in task names,
   * e.g., "generate<sourceSetSubstring>Proto"
   */
  static String getSourceSetSubstringForTaskNames(String sourceSetName) {
    return sourceSetName == SourceSet.MAIN_SOURCE_SET_NAME ?
        '' : sourceSetName.capitalize()
  }

  private static final String ANDROID_BASE_PLUGIN_ID = "com.android.base"
  private static final List<String> ANDROID_PLUGIN_IDS = [
      'android',
      'android-library',
      'com.android.application',
      'com.android.feature',
      'com.android.instantapp',
      'com.android.library',
      'com.android.test',
  ]

  /**
   * Detects if an android plugin has been applied to the project
   */
  static boolean isAndroidProject(Project project) {
    // Projects are marked with com.android.base plugin from version 3.0.0 up
    // OR fall back to a list of plugin id's to support versions prior to 3.0.0
    return project.plugins.hasPlugin(ANDROID_BASE_PLUGIN_ID) ||
        ANDROID_PLUGIN_IDS.any { String pluginId ->
          project.plugins.hasPlugin(pluginId)
        }
  }

  /**
   * Returns the compile task name for Kotlin.
   */
  static String getKotlinAndroidCompileTaskName(Project project, String variantName) {
    // The kotlin plugin does not provide a utility for this.
    // Fortunately, the naming scheme is well defined:
    // https://kotlinlang.org/docs/reference/using-gradle.html#compiler-options
    Preconditions.checkState(isAndroidProject(project))
    return "compile" + variantName.capitalize() + "Kotlin"
  }

  /**
   * Returns true if the source set is a test related source set.
   */
  static boolean isTest(String sourceSetOrVariantName) {
    return sourceSetOrVariantName == "test" ||
        sourceSetOrVariantName.toLowerCase().contains('androidtest') ||
        sourceSetOrVariantName.toLowerCase().contains('unittest')
  }
<<<<<<< HEAD
=======

  /**
   * Adds the file to the IDE plugin's set of sources / resources. If the directory does
   * not exist, it will be created before the IDE task is run.
   */
  static void addToIdeSources(Project project, boolean isTest, File f, boolean isGenerated) {
    project.plugins.withId("idea") {
      IdeaModel model = project.getExtensions().findByType(IdeaModel)
      if (isTest) {
        if (GradleVersion.current() >= GRADLE_7_4) {
          // TODO call directly after updating Gradle wrapper to 7.4+
          ((ConfigurableFileCollection) model.module.invokeMethod("getTestSources", null)).from(f)
        } else {
          model.module.testSourceDirs += f
        }
      } else {
        model.module.sourceDirs += f
      }
      if (isGenerated) {
        model.module.generatedSourceDirs += f
      }
      project.tasks.withType(GenerateIdeaModule).each {
        it.doFirst {
          // This is required because the intellij plugin does not allow adding source directories
          // that do not exist. The intellij config files should be valid from the start even if a
          // user runs './gradlew idea' before running './gradlew generateProto'.
          f.mkdirs()
        }
      }
    }
  }
>>>>>>> d6f7cffc
}<|MERGE_RESOLUTION|>--- conflicted
+++ resolved
@@ -32,20 +32,12 @@
 import org.gradle.api.Project
 import org.gradle.api.file.ConfigurableFileCollection
 import org.gradle.api.tasks.SourceSet
-<<<<<<< HEAD
-=======
-import org.gradle.plugins.ide.idea.GenerateIdeaModule
-import org.gradle.plugins.ide.idea.model.IdeaModel
-import org.gradle.util.GradleVersion
->>>>>>> d6f7cffc
 
 /**
  * Utility classes.
  */
 @CompileStatic
 class Utils {
-  private static final GradleVersion GRADLE_7_4 = GradleVersion.version("7.4")
-
   /**
    * Returns the conventional name of a configuration for a sourceSet
    */
@@ -106,38 +98,4 @@
         sourceSetOrVariantName.toLowerCase().contains('androidtest') ||
         sourceSetOrVariantName.toLowerCase().contains('unittest')
   }
-<<<<<<< HEAD
-=======
-
-  /**
-   * Adds the file to the IDE plugin's set of sources / resources. If the directory does
-   * not exist, it will be created before the IDE task is run.
-   */
-  static void addToIdeSources(Project project, boolean isTest, File f, boolean isGenerated) {
-    project.plugins.withId("idea") {
-      IdeaModel model = project.getExtensions().findByType(IdeaModel)
-      if (isTest) {
-        if (GradleVersion.current() >= GRADLE_7_4) {
-          // TODO call directly after updating Gradle wrapper to 7.4+
-          ((ConfigurableFileCollection) model.module.invokeMethod("getTestSources", null)).from(f)
-        } else {
-          model.module.testSourceDirs += f
-        }
-      } else {
-        model.module.sourceDirs += f
-      }
-      if (isGenerated) {
-        model.module.generatedSourceDirs += f
-      }
-      project.tasks.withType(GenerateIdeaModule).each {
-        it.doFirst {
-          // This is required because the intellij plugin does not allow adding source directories
-          // that do not exist. The intellij config files should be valid from the start even if a
-          // user runs './gradlew idea' before running './gradlew generateProto'.
-          f.mkdirs()
-        }
-      }
-    }
-  }
->>>>>>> d6f7cffc
 }