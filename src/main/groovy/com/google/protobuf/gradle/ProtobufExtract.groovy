/*
 * Original work copyright (c) 2015, Alex Antonov. All rights reserved.
 * Modified work copyright (c) 2015, Google Inc. All rights reserved.
 *
 * Redistribution and use in source and binary forms, with or without
 * modification, are permitted provided that the following conditions are met:
 *
 * 1. Redistributions of source code must retain the above copyright notice, this
 * list of conditions and the following disclaimer.
 *
 * 2. Redistributions in binary form must reproduce the above copyright notice,
 * this list of conditions and the following disclaimer in the documentation
 * and/or other materials provided with the distribution.
 *
 * 3. Neither the name of the copyright holder nor the names of its contributors
 * may be used to endorse or promote products derived from this software without
 * specific prior written permission.
 *
 * THIS SOFTWARE IS PROVIDED BY THE COPYRIGHT HOLDERS AND CONTRIBUTORS "AS IS" AND
 * ANY EXPRESS OR IMPLIED WARRANTIES, INCLUDING, BUT NOT LIMITED TO, THE IMPLIED
 * WARRANTIES OF MERCHANTABILITY AND FITNESS FOR A PARTICULAR PURPOSE ARE
 * DISCLAIMED. IN NO EVENT SHALL THE COPYRIGHT HOLDER OR CONTRIBUTORS BE LIABLE
 * FOR ANY DIRECT, INDIRECT, INCIDENTAL, SPECIAL, EXEMPLARY, OR CONSEQUENTIAL
 * DAMAGES (INCLUDING, BUT NOT LIMITED TO, PROCUREMENT OF SUBSTITUTE GOODS OR
 * SERVICES; LOSS OF USE, DATA, OR PROFITS; OR BUSINESS INTERRUPTION) HOWEVER
 * CAUSED AND ON ANY THEORY OF LIABILITY, WHETHER IN CONTRACT, STRICT LIABILITY,
 * OR TORT (INCLUDING NEGLIGENCE OR OTHERWISE) ARISING IN ANY WAY OUT OF THE USE
 * OF THIS SOFTWARE, EVEN IF ADVISED OF THE POSSIBILITY OF SUCH DAMAGE.
 */
package com.google.protobuf.gradle

import groovy.transform.CompileStatic
import org.gradle.api.DefaultTask
import org.gradle.api.file.ConfigurableFileCollection
import org.gradle.api.file.DirectoryProperty
import org.gradle.api.file.DuplicatesStrategy
import org.gradle.api.file.FileCollection
import org.gradle.api.file.FileTree
import org.gradle.api.logging.Logger
import org.gradle.api.model.ObjectFactory
import org.gradle.api.provider.Property
import org.gradle.api.provider.ProviderFactory
import org.gradle.api.tasks.InputFiles
import org.gradle.api.tasks.Internal
import org.gradle.api.tasks.OutputDirectory
import org.gradle.api.tasks.PathSensitive
import org.gradle.api.tasks.PathSensitivity
import org.gradle.api.tasks.TaskAction
import org.gradle.api.tasks.util.PatternFilterable
import org.gradle.api.tasks.util.PatternSet
import org.gradle.util.GradleVersion

import javax.inject.Inject

/**
 * Extracts proto files from a dependency configuration.
 */
@CompileStatic
abstract class ProtobufExtract extends DefaultTask {

  private final CopyActionFacade copyActionFacade = instantiateCopyActionFacade()
  private final ArchiveActionFacade archiveActionFacade = instantiateArchiveActionFacade()
  private final FileCollection filteredProtos = instantiateFilteredProtos()

  @OutputDirectory
  public abstract DirectoryProperty getDestDir()

  /**
   * Used to configure ide proto sources.
   */
  @Internal
  public abstract Property<Boolean> getIsTest()

  /**
   * Input for this tasks containing all archive files to extract.
   */
  @Internal
  public abstract ConfigurableFileCollection getInputFiles()

  /**
   * Inputs for this task containing only proto files, which is enough for up-to-date checks.
   * Add inputs to inputFiles. Uses relative path sensitivity as directory layout changes impact output.
   */
  @InputFiles
  @PathSensitive(PathSensitivity.RELATIVE)
  public FileTree getInputProtoFiles() {
    return filteredProtos.asFileTree
      .matching { PatternFilterable pattern -> pattern.include("**/*.proto") }
  }

  @TaskAction
  public void extract() {
    copyActionFacade.copy { spec ->
      spec.includeEmptyDirs = false
      spec.from(inputProtoFiles)
      spec.into(destDir)
      // gradle 7+ requires a duplicate strategy to be explicitly defined
      spec.duplicatesStrategy = DuplicatesStrategy.INCLUDE
    }
  }

<<<<<<< HEAD
  protected void setDestDir(File destDir) {
    Preconditions.checkState(this.destDir == null, 'destDir already set')
    this.destDir = destDir
  }
=======
  @Inject
  protected abstract ObjectFactory getObjectFactory()
>>>>>>> 56b9800b

  @Inject
  protected abstract ProviderFactory getProviderFactory()

  private CopyActionFacade instantiateCopyActionFacade() {
    if (GradleVersion.current() >= GradleVersion.version("6.0")) {
      // Use object factory to instantiate as that will inject the necessary service.
      return objectFactory.newInstance(CopyActionFacade.FileSystemOperationsBased)
    }
    return new CopyActionFacade.ProjectBased(project)
  }

  private ArchiveActionFacade instantiateArchiveActionFacade() {
    if (GradleVersion.current() >= GradleVersion.version("6.0")) {
      // Use object factory to instantiate as that will inject the necessary service.
      return objectFactory.newInstance(ArchiveActionFacade.ServiceBased)
    }
    return new ArchiveActionFacade.ProjectBased(project)
  }

  private FileCollection instantiateFilteredProtos() {
    boolean warningLogged = false
    ArchiveActionFacade archiveFacade = this.archiveActionFacade
    Logger logger = this.logger
    // Provider.map seems broken for excluded tasks. Add inputFiles with all contents excluded for
    // the dependency it provides, but then provide the files we actually care about in our own
    // provider. https://github.com/google/protobuf-gradle-plugin/issues/550
    return objectFactory.fileCollection()
        .from(inputFiles.filter { false })
        .from(providerFactory.provider { unused ->
      Set<File> files = inputFiles.files
      PatternSet protoFilter = new PatternSet().include("**/*.proto")
      Set<Object> protoInputs = [] as Set
      for (File file : files) {
        if (file.isDirectory()) {
          protoInputs.add(file)
        } else if (file.path.endsWith('.proto')) {
          if (!warningLogged) {
            warningLogged = true
            logger.warn "proto file '${file.path}' directly specified in configuration. " +
                    "It's likely you specified files('path/to/foo.proto') or " +
                    "fileTree('path/to/directory') in protobuf or compile configuration. " +
                    "This makes you vulnerable to " +
                    "https://github.com/google/protobuf-gradle-plugin/issues/248. " +
                    "Please use files('path/to/directory') instead."
          }
          protoInputs.add(file)
        } else if (file.path.endsWith('.jar') || file.path.endsWith('.zip')) {
          protoInputs.add(archiveFacade.zipTree(file.path).matching(protoFilter))
        } else if (file.path.endsWith('.aar')) {
          FileCollection zipTree = archiveFacade.zipTree(file.path).filter { File it -> it.path.endsWith('.jar') }
          zipTree.each { entry ->
            protoInputs.add(archiveFacade.zipTree(entry).matching(protoFilter))
          }
        } else if (file.path.endsWith('.tar')
                || file.path.endsWith('.tar.gz')
                || file.path.endsWith('.tar.bz2')
                || file.path.endsWith('.tgz')) {
          protoInputs.add(archiveFacade.tarTree(file.path).matching(protoFilter))
        } else {
          logger.debug "Skipping unsupported file type (${file.path}); handles only jar, tar, tar.gz, tar.bz2 & tgz"
        }
      }
      return protoInputs
    })
  }
}<|MERGE_RESOLUTION|>--- conflicted
+++ resolved
@@ -99,15 +99,8 @@
     }
   }
 
-<<<<<<< HEAD
-  protected void setDestDir(File destDir) {
-    Preconditions.checkState(this.destDir == null, 'destDir already set')
-    this.destDir = destDir
-  }
-=======
   @Inject
   protected abstract ObjectFactory getObjectFactory()
->>>>>>> 56b9800b
 
   @Inject
   protected abstract ProviderFactory getProviderFactory()
