--- conflicted
+++ resolved
@@ -61,11 +61,8 @@
     this.tasks = new GenerateProtoTaskCollection(project)
     this.tools = new ToolsLocator(project)
     this.taskConfigActions = []
-<<<<<<< HEAD
     this.defaultGeneratedFilesBaseDir = "${project.buildDir}/generated/source/proto"
     this.generatedFilesBaseDirProperty.convention(defaultGeneratedFilesBaseDir)
-=======
-    this.generatedFilesBaseDir = "${project.buildDir}/generated/source/proto"
     this.sourceSets = project.objects.domainObjectContainer(ProtoSourceSet) { String name ->
       new DefaultProtoSourceSet(name, project.objects)
     }
@@ -74,7 +71,6 @@
   @PackageScope
   NamedDomainObjectContainer<ProtoSourceSet> getSourceSets() {
     return this.sourceSets
->>>>>>> 2fbe1795
   }
 
   @PackageScope
