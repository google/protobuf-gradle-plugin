println """\
Welcome to Gradle $gradle.gradleVersion - http://www.gradle.org
Gradle home is set to: $gradle.gradleHomeDir
Gradle user directory is set to: $gradle.gradleUserHomeDir

Base directory: $projectDir
Running script ${relativePath(buildFile)}
"""

apply plugin: 'idea'
apply plugin: 'eclipse'
apply plugin: 'groovy'
apply plugin: 'maven'
apply plugin: 'git'
apply plugin: 'com.jfrog.bintray'
apply plugin: "com.gradle.plugin-publish"

apply plugin: 'signing'

group = 'com.google.protobuf'
version = '0.7.8-SNAPSHOT'

ext.isReleaseVersion = !version.endsWith("SNAPSHOT")

buildscript {
    repositories {
        mavenCentral()
        jcenter()
        maven {
            url "https://plugins.gradle.org/m2/"
        }
    }
    dependencies {
        classpath 'org.ajoberstar:gradle-git:0.1.0'
        classpath 'com.jfrog.bintray.gradle:gradle-bintray-plugin:0.5'
        classpath "com.gradle.publish:plugin-publish-plugin:0.9.4"
        classpath 'junit:junit:4.12'
        classpath 'org.jacoco:org.jacoco.core:0.7.4.201502262128'
    }
}

repositories {
    mavenLocal()
    mavenCentral()
}

// Write the plugin's classpath to a file to share with the tests
task createClasspathManifest {
    def outputDir = file("$buildDir/$name")

    inputs.files sourceSets.main.runtimeClasspath
    outputs.dir outputDir

    doLast {
        outputDir.mkdirs()
        file("$outputDir/plugin-classpath.txt").text = sourceSets.main.runtimeClasspath.join("\n")
    }
}

dependencies {
    compile gradleApi()
<<<<<<< HEAD
    compile 'org.codehaus.groovy:groovy-all:2.4.4'
    compile 'com.google.gradle:osdetector-gradle-plugin:1.2.1'
    compile 'commons-lang:commons-lang:2.6'
    testCompile gradleTestKit()
    testCompile 'org.spockframework:spock-core:1.0-groovy-2.4'
    testCompile 'commons-io:commons-io:2.5'

    // Add the classpath file to the test runtime classpath
    testRuntime files(createClasspathManifest)
}

task wrapper(type: Wrapper) {
    gradleVersion = '2.12'
=======
    compile localGroovy()
    compile 'com.google.gradle:osdetector-gradle-plugin:1.2.1'
    compile 'commons-lang:commons-lang:2.6'
    testCompile 'junit:junit:4.12'
>>>>>>> faaa4fae
}

task sourcesJar(type: Jar, dependsOn:classes) {
     classifier = 'sources'
     from sourceSets.main.allSource
}

task groovydocJar(type: Jar, dependsOn:groovydoc) {
     classifier = 'groovydoc'
     from groovydoc.destinationDir
}

task javadocJar(type: Jar, dependsOn:javadoc) {
     classifier = 'javadoc'
     from javadoc.destinationDir
}

artifacts {
     archives sourcesJar
     archives groovydocJar
     archives javadocJar
}

// The Gradle plugin portal doesn't allow signature files.
if (!gradle.startParameter.taskNames.intersect(['publishPlugins'])) {
  signing {
       required { isReleaseVersion }
       sign configurations.archives
  }
}

sourceCompatibility = JavaVersion.VERSION_1_7
targetCompatibility = JavaVersion.VERSION_1_7

uploadArchives {
  repositories {
    mavenDeployer {
      beforeDeployment { MavenDeployment deployment -> signing.signPom(deployment) }
      repository(url: "https://oss.sonatype.org/service/local/staging/deploy/maven2/") {
        if (rootProject.hasProperty("ossrhUsername") && rootProject.hasProperty("ossrhPassword")) {
          authentication(userName: ossrhUsername, password: ossrhPassword)
        }
      }
      snapshotRepository(url: "https://oss.sonatype.org/content/repositories/snapshots/") {
        if (rootProject.hasProperty("ossrhUsername") && rootProject.hasProperty("ossrhPassword")) {
          authentication(userName: ossrhUsername, password: ossrhPassword)
        }
      }
      pom.project {
        name project.name
        description "Gradle build plugin to handle Protocol Buffers automated code generation and compilation"
        url "https://github.com/google/protobuf-gradle-plugin"
        licenses {
          license {
            name "BSD 3-Clause"
            url "http://opensource.org/licenses/BSD-3-Clause"
          }
        }
        developers {
          developer {
            id "zhangkun83"
            name "Kun Zhang"
            email "zhangkun@google.com"
          }
        }
        scm {
          connection "scm:git:git://github.com/google/protobuf-gradle-plugin.git"
          developerConnection "scm:git:git@github.com:google/protobuf-gradle-plugin.git"
          url "https://github.com/google/protobuf-gradle-plugin"
        }
      }
    }
  }
}

pluginBundle {
  website = 'https://github.com/google/protobuf-gradle-plugin'
  vcsUrl = 'https://github.com/google/protobuf-gradle-plugin'
  description = 'The Protobuf plugin provides protobuf compilation to your project.'

  plugins {
      protobufPlugin {
          id = 'com.google.protobuf'
          displayName = 'Protobuf Plugin for Gradle'
          tags = ['protobuf', 'protocol-buffers', 'protoc']
      }
  }
}

// Releases must be built on Java 1.7. Building on Java 1.8 will make the
// plugin runnable only on Java 1.8.
// See https://github.com/grpc/grpc-java/issues/805
task checkJavaVersion << {
  JavaVersion javaVersion = JavaVersion.current()
  if (!javaVersion.isJava7()) {
    throw new GradleException(
        "The plugin must be published under Java 1.7 but ${javaVersion} is found")
  }
}
[uploadArchives, publishPlugins]*.dependsOn checkJavaVersion<|MERGE_RESOLUTION|>--- conflicted
+++ resolved
@@ -34,7 +34,6 @@
         classpath 'org.ajoberstar:gradle-git:0.1.0'
         classpath 'com.jfrog.bintray.gradle:gradle-bintray-plugin:0.5'
         classpath "com.gradle.publish:plugin-publish-plugin:0.9.4"
-        classpath 'junit:junit:4.12'
         classpath 'org.jacoco:org.jacoco.core:0.7.4.201502262128'
     }
 }
@@ -59,26 +58,16 @@
 
 dependencies {
     compile gradleApi()
-<<<<<<< HEAD
     compile 'org.codehaus.groovy:groovy-all:2.4.4'
     compile 'com.google.gradle:osdetector-gradle-plugin:1.2.1'
     compile 'commons-lang:commons-lang:2.6'
     testCompile gradleTestKit()
+    testCompile 'junit:junit:4.12'
     testCompile 'org.spockframework:spock-core:1.0-groovy-2.4'
     testCompile 'commons-io:commons-io:2.5'
 
     // Add the classpath file to the test runtime classpath
     testRuntime files(createClasspathManifest)
-}
-
-task wrapper(type: Wrapper) {
-    gradleVersion = '2.12'
-=======
-    compile localGroovy()
-    compile 'com.google.gradle:osdetector-gradle-plugin:1.2.1'
-    compile 'commons-lang:commons-lang:2.6'
-    testCompile 'junit:junit:4.12'
->>>>>>> faaa4fae
 }
 
 task sourcesJar(type: Jar, dependsOn:classes) {
