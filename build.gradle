println """\
Welcome to Gradle $gradle.gradleVersion - http://www.gradle.org
Gradle home is set to: $gradle.gradleHomeDir
Gradle user directory is set to: $gradle.gradleUserHomeDir

Base directory: $projectDir
Running script ${relativePath(buildFile)}
"""

apply plugin: 'idea'
apply plugin: 'eclipse'
apply plugin: 'groovy'
apply plugin: 'maven'
apply plugin: 'signing'
apply plugin: 'com.jfrog.bintray'
apply plugin: 'com.gradle.plugin-publish'
apply plugin: 'com.github.ben-manes.versions'

group = 'com.google.protobuf'
version = '0.7.8-SNAPSHOT'

ext.isReleaseVersion = !version.endsWith("SNAPSHOT")

buildscript {
    repositories {
        maven { url "https://plugins.gradle.org/m2/" } // Mirrors jcenter() and mavenCentral()
    }

    dependencies {
        classpath 'com.jfrog.bintray.gradle:gradle-bintray-plugin:1.6'
        classpath "com.gradle.publish:plugin-publish-plugin:0.9.4"
        classpath "com.github.ben-manes:gradle-versions-plugin:0.12.0"
    }
}

repositories {
    maven { url "https://plugins.gradle.org/m2/" }
}

// Write the plugin's classpath to a file to share with the tests
task createClasspathManifest {
    def outputDir = file("$buildDir/$name")

    inputs.files sourceSets.main.runtimeClasspath
    outputs.dir outputDir

    doLast {
        outputDir.mkdirs()
        file("$outputDir/plugin-classpath.txt").text = sourceSets.main.runtimeClasspath.join("\n")
    }
}

dependencies {
    compileOnly gradleApi()
    compileOnly localGroovy()
    compile 'com.google.guava:guava:18.0'
    compile 'com.google.gradle:osdetector-gradle-plugin:1.4.0'
    compile 'commons-lang:commons-lang:2.6'

    testCompile gradleTestKit()
    testCompile gradleApi()
    testCompile localGroovy()
    testCompile 'junit:junit:4.12'
    testCompile ('org.spockframework:spock-core:1.0-groovy-2.4') {
      exclude module : 'groovy-all'
    }
    testCompile 'commons-io:commons-io:2.5'

    // Add the classpath file to the test runtime classpath
    testRuntime files(createClasspathManifest)
}

test.inputs.files fileTree("$projectDir/testProject")
test.inputs.files fileTree("$projectDir/testProjectCustomProtoDir")
test.inputs.files fileTree("$projectDir/testProjectDependent")
test.inputs.files fileTree("$projectDir/testProjectAndroid")

task sourcesJar(type: Jar, dependsOn:classes) {
     classifier = 'sources'
     from sourceSets.main.allSource
}

task groovydocJar(type: Jar, dependsOn:groovydoc) {
     classifier = 'groovydoc'
     from groovydoc.destinationDir
}

task javadocJar(type: Jar, dependsOn:javadoc) {
     classifier = 'javadoc'
     from javadoc.destinationDir
}

artifacts {
     archives sourcesJar
     archives groovydocJar
     archives javadocJar
}

// The Gradle plugin portal doesn't allow signature files.
if (!gradle.startParameter.taskNames.intersect(['publishPlugins'])) {
  signing {
       required { isReleaseVersion }
       sign configurations.archives
  }
}

sourceCompatibility = JavaVersion.VERSION_1_7
targetCompatibility = JavaVersion.VERSION_1_7

uploadArchives {
  repositories {
    mavenDeployer {
      beforeDeployment { MavenDeployment deployment -> signing.signPom(deployment) }
      repository(url: "https://oss.sonatype.org/service/local/staging/deploy/maven2/") {
        if (rootProject.hasProperty("ossrhUsername") && rootProject.hasProperty("ossrhPassword")) {
          authentication(userName: ossrhUsername, password: ossrhPassword)
        }
      }
      snapshotRepository(url: "https://oss.sonatype.org/content/repositories/snapshots/") {
        if (rootProject.hasProperty("ossrhUsername") && rootProject.hasProperty("ossrhPassword")) {
          authentication(userName: ossrhUsername, password: ossrhPassword)
        }
      }
      pom.project {
        name project.name
        description "Gradle build plugin to handle Protocol Buffers automated code generation and compilation"
        url "https://github.com/google/protobuf-gradle-plugin"
        licenses {
          license {
            name "BSD 3-Clause"
            url "http://opensource.org/licenses/BSD-3-Clause"
          }
        }
        developers {
          developer {
            id "zhangkun83"
            name "Kun Zhang"
            email "zhangkun@google.com"
          }
        }
        scm {
          connection "scm:git:git://github.com/google/protobuf-gradle-plugin.git"
          developerConnection "scm:git:git@github.com:google/protobuf-gradle-plugin.git"
          url "https://github.com/google/protobuf-gradle-plugin"
        }
      }
    }
  }
}

pluginBundle {
  website = 'https://github.com/google/protobuf-gradle-plugin'
  vcsUrl = 'https://github.com/google/protobuf-gradle-plugin'
  description = 'The Protobuf plugin provides protobuf compilation to your project.'

  plugins {
      protobufPlugin {
          id = 'com.google.protobuf'
          displayName = 'Protobuf Plugin for Gradle'
          tags = ['protobuf', 'protocol-buffers', 'protoc']
      }
  }
}

// Releases must be built on Java 1.7. Building on Java 1.8 will make the
// plugin runnable only on Java 1.8.
// See https://github.com/grpc/grpc-java/issues/805
task checkJavaVersion << {
  JavaVersion javaVersion = JavaVersion.current()
  if (!javaVersion.isJava7()) {
    throw new GradleException(
        "The plugin must be published under Java 1.7 but ${javaVersion} is found")
  }
}
<<<<<<< HEAD
[uploadArchives, publishPlugins]*.dependsOn checkJavaVersion
=======
[uploadArchives, publishPlugins]*.dependsOn checkJavaVersion

// To limit the memory usage when running in Travis.
// Travis tend to kill tasks that use too much memory.
if (System.env.TRAVIS == 'true') {
  allprojects {
    tasks.withType(GroovyCompile) {
      groovyOptions.fork = false
    }
    tasks.withType(Test) {
      // containers (currently) have 2 dedicated cores and 4GB of memory
      maxParallelForks = 2
      minHeapSize = '128m'
    }
  }
}
>>>>>>> 9923c2bc
<|MERGE_RESOLUTION|>--- conflicted
+++ resolved
@@ -172,9 +172,6 @@
         "The plugin must be published under Java 1.7 but ${javaVersion} is found")
   }
 }
-<<<<<<< HEAD
-[uploadArchives, publishPlugins]*.dependsOn checkJavaVersion
-=======
 [uploadArchives, publishPlugins]*.dependsOn checkJavaVersion
 
 // To limit the memory usage when running in Travis.
@@ -190,5 +187,4 @@
       minHeapSize = '128m'
     }
   }
-}
->>>>>>> 9923c2bc
+}